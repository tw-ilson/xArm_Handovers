from random import seed
import numpy as np
from typing import Optional, Tuple, List
from os import path

from math import sin, cos
from time import time
from perlin_noise import PerlinNoise
from scipy.spatial.transform import Rotation as R

from pybullet import resetBasePositionAndOrientation, getQuaternionFromEuler, loadURDF, changeDynamics
from nuro_arm.constants import URDF_DIR

MOVE_OPTS = ['static', 'cyclic', 'noise']
DIMS = ['vertical', 'horizontal', 'depth', 'roll', 'pitch', 'yaw']

#NOTE: relevant?
WORKSPACE = np.array(((0.10, -0.05, 0.2),  # ((min_x, min_y, min_z)
                      (0.20, 0.05, 0.3)))  # (max_x, max_y, max_z))

NOISE_GRANULARITY = 0.03
NOISE_SCALING = 0.001
DIST_MAX = 0.2

DEFAULT_POS = (0.25, 0.0, 0.2)

POS_DELTA = 1
OR_DELTA = 20


class ObjectRoutine():
    """
    controls the routine which the object will follow throughout a training episode

    Params
    ------
        random_start: boolean, should the object be placed at a random position from the start
        position: position to start the object at beginning of episode, obfuscated by random_start=True
        moving_mode: The way that the object will move along each varying dimension. Either static, cyclic or noisy.
        dimensions: list containing the dimensions along which to vary each timestep
    """

    def __init__(self, 
            random_start: bool = False, 
            position:Optional[Tuple[float, float, float]]=DEFAULT_POS,
            moving_mode: str = 'static',
            moving_dimensions: List[str]=[]) -> None:


        self._id = loadURDF(path.join(URDF_DIR, "object.urdf"))
        changeDynamics(self._id, -1,
                          lateralFriction=1,
                          spinningFriction=0.005,
                          rollingFriction=0.005)
        assert self._id

        self.workspace = WORKSPACE
        self.random_start = random_start
        self.home_position = [*position]
        self.position = self.home_position
        self.home_orientation = [0, np.pi/2, 0]
        self.orientation = self.home_orientation

        self.reset()

        if moving_mode in MOVE_OPTS:
            self.mode = moving_mode
            if self.mode == 'noise':
                self.noise = {dim: PerlinNoise() for dim in moving_dimensions}
        else:
            raise ValueError("invalid mode")

        self.routine = set()
        if len(moving_dimensions) == 0 or not all(arg in moving_dimensions for arg in DIMS):
            self.routine.update(moving_dimensions)
        else:
            raise ValueError("invalid dimensions specified")

    def reset(self):
        if self.random_start:
            ws_padding = 0.01
            # x, y, z = np.random.uniform(self.workspace[0, :]+ws_padding,
            #                             self.workspace[1, :]-ws_padding)

            #pick random start position based on radius around robot
            theta = np.random.normal(-np.pi/4, np.pi/4)
            r = np.random.uniform(.12, DIST_MAX)
            self.home_position = list((r * cos(theta), r * sin(theta), np.random.uniform(0.1, 0.3)))
            self.position = self.home_position

            self.orientation = self.home_orientation
        else:
            self.orientation = self.home_orientation

        resetBasePositionAndOrientation(
            self._id, self.position, R.from_euler('zyz', angles=self.orientation).as_quat())

    def getPos(self):
        return self.position

    def getOrn(self, simulated_background: bool = False):
        return self.orientation

    def step(self):
        def issueUpdate(n, ax):
            if DIMS[0] == ax:
                self.position[0] = self.home_position[0] + POS_DELTA * n
            if DIMS[1] == ax:
                self.position[1] = self.home_position[1] + POS_DELTA * n
            if DIMS[2] == ax:
<<<<<<< HEAD
                self.position[2] = self.home_position[2] + POS_DELTA * n 
=======
                self.position[2] = self.home_position[2] + POS_DELTA * n
>>>>>>> 946b6438
            if DIMS[3] == ax:
                self.orientation[0] = self.home_orientation[0] + OR_DELTA * n
            if DIMS[4] == ax:
                self.orientation[1] = self.home_orientation[1] + OR_DELTA * n
            if DIMS[5] == ax:
                self.orientation[2] = self.home_orientation[2] + OR_DELTA * n

        if self.mode == 'static':
            pass

        elif self.mode == 'cyclic':
            for ax in self.routine:
                issueUpdate(
                    sin(time()),
                    ax)

        elif self.mode == 'noise':
            for ax in self.routine:
                issueUpdate(
                    NOISE_SCALING * self.noise[ax](NOISE_GRANULARITY * time()),
                    ax)

        resetBasePositionAndOrientation(
            self._id, self.position, R.from_euler('zyz', angles=self.orientation).as_quat())<|MERGE_RESOLUTION|>--- conflicted
+++ resolved
@@ -108,11 +108,7 @@
             if DIMS[1] == ax:
                 self.position[1] = self.home_position[1] + POS_DELTA * n
             if DIMS[2] == ax:
-<<<<<<< HEAD
-                self.position[2] = self.home_position[2] + POS_DELTA * n 
-=======
                 self.position[2] = self.home_position[2] + POS_DELTA * n
->>>>>>> 946b6438
             if DIMS[3] == ax:
                 self.orientation[0] = self.home_orientation[0] + OR_DELTA * n
             if DIMS[4] == ax:
