--- conflicted
+++ resolved
@@ -24,13 +24,7 @@
 from augmentations import Preprocess
 
 READY_JPOS = [0, -1, 1.2, 1.4, 0]
-<<<<<<< HEAD
-CAMERA_FOV = 60
-# under this euclidean distance, grasp will be considered success
-TERMINAL_ERROR_MARGIN = 0.02
-=======
 TERMINAL_ERROR_MARGIN = 0.004
->>>>>>> 4e2891b5
 
 # NOTE: Besides Forward, are these intended to be in radians or in joint units?
 ROTATION_DELTA = 0.01
@@ -263,10 +257,10 @@
 
         self.t_step += 1
 
-        done = self.canGrasp()
+        obs = self.get_obs()
+        reward, done = self.getReward()
+
         done = done or self.t_step >= self.episode_length
-
-        obs = self.get_obs()
 
         # diagnostic information, what should we put here?
         info = {'success': self.canGrasp()}
@@ -285,20 +279,11 @@
         '''Determines if the current position of the gripper's is such that the object is within a small error margin of grasp point.
         '''
 
-<<<<<<< HEAD
         # grip_pos = pb.getLinkState(
         #     self.robot._id, self.robot.end_effector_link_index, computeForwardKinematics=True)[0]
         # obj_pos = pb.getBasePositionAndOrientation(self.object_id)[0]
         # return np.allclose(grip_pos, obj_pos, atol=TERMINAL_ERROR_MARGIN, rtol=0)
         return self.distToGrasp() < TERMINAL_ERROR_MARGIN
-=======
-        grip_pos = pb.getLinkState(
-            self.robot._id, self.robot.end_effector_link_index, computeForwardKinematics=True)[0]
-        obj_pos = pb.getBasePositionAndOrientation(self.object_id)[0]
-
-        return self.distToGrasp() < 0.03
-        # return np.allclose(grip_pos, obj_pos, atol=TERMINAL_ERROR_MARGIN, rtol=0)
->>>>>>> 4e2891b5
 
     def distToGrasp(self) -> float:
         ''' Euclidian distance to the grasping object '''
@@ -318,11 +303,7 @@
         if self.sparse:
             return int(done), done
         else:
-<<<<<<< HEAD
             return -self.distToGrasp(), done
-=======
-            return 1/self.distToGrasp(), done
->>>>>>> 4e2891b5
 
     def get_obs(self) -> np.ndarray:
         '''Takes picture using camera, returns rgb and segmentation mask of image
